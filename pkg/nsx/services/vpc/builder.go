package vpc

import (
	"github.com/vmware/vsphere-automation-sdk-go/services/nsxt/model"
	v1 "k8s.io/api/core/v1"

	"github.com/vmware-tanzu/nsx-operator/pkg/apis/vpc/v1alpha1"
	"github.com/vmware-tanzu/nsx-operator/pkg/nsx/services/common"
	"github.com/vmware-tanzu/nsx-operator/pkg/util"
)

var (
	DefaultVPCIPAddressType               = "IPV4"
	DefaultLoadBalancerVPCEndpointEnabled = true
)

// private ip block cidr is not unique, there maybe different ip blocks using same cidr, but for different vpc cr
// using cidr_vpccruid as key so that it could quickly check if ipblocks already created.
func generateIPBlockKey(block model.IpAddressBlock) string {
	cidr := block.Cidr
	nsUID := ""
	for _, tag := range block.Tags {
		if *tag.Scope == common.TagScopeNamespaceUID {
			nsUID = *tag.Tag
		}
	}
	return *cidr + "_" + nsUID
}

func buildNSXVPC(obj *v1alpha1.NetworkInfo, nsObj *v1.Namespace, nc common.VPCNetworkConfigInfo, cluster string,
	nsxVPC *model.Vpc, useAVILB bool) (*model.Vpc,
	error) {
	vpc := &model.Vpc{}
	if nsxVPC != nil {
		// for upgrade case, only check public/private ip block size changing
		if !IsVPCChanged(nc, nsxVPC) {
			log.Info("no changes on current NSX VPC, skip updating", "VPC", nsxVPC.Id)
			return nil, nil
		}
		// for updating vpc case, use current vpc id, name
		*vpc = *nsxVPC
	} else {
		// for creating vpc case, fill in vpc properties based on networkconfig
		vpcName := util.GenerateIDByObjectByLimit(obj, common.MaxNameLength)
		vpc.DisplayName = &vpcName
		vpc.Id = common.String(util.GenerateIDByObject(obj))
		vpc.IpAddressType = &DefaultVPCIPAddressType

		if useAVILB {
			loadBalancerVPCEndpointEnabled := true
			vpc.LoadBalancerVpcEndpoint = &model.LoadBalancerVPCEndpoint{Enabled: &loadBalancerVPCEndpointEnabled}
		}
		vpc.Tags = util.BuildBasicTags(cluster, obj, nsObj.UID)
		vpc.Tags = append(vpc.Tags, model.Tag{
			Scope: common.String(common.TagScopeVPCManagedBy), Tag: common.String(common.AutoCreatedVPCTagValue)})
	}

	if nc.VPCConnectivityProfile != "" {
		vpc.VpcConnectivityProfile = &nc.VPCConnectivityProfile
	}

<<<<<<< HEAD
	// TODO: add PrivateIps and remove PrivateIpv4Blocks once the NSX VPC API support private_ips field.
	// vpc.PrivateIps = nc.PrivateIPs
	vpc.PrivateIpv4Blocks = util.GetMapValues(pathMap)

=======
	vpc.PrivateIps = nc.PrivateIPs
>>>>>>> 4e4decd5
	return vpc, nil
}

func buildNSXLBS(obj *v1alpha1.NetworkInfo, nsObj *v1.Namespace, cluster, lbsSize, vpcPath string, relaxScaleValidation *bool) (*model.LBService, error) {
	lbs := &model.LBService{}
	lbsName := util.GenerateIDByObjectByLimit(obj, common.MaxNameLength)
	// Use VPC id for auto-created LBS id
	lbs.Id = common.String(util.GenerateIDByObject(obj))
	lbs.DisplayName = &lbsName
	lbs.Tags = util.BuildBasicTags(cluster, obj, nsObj.GetUID())
	// "created_for" is required by NCP, and "lb_t1_link_ip" is not needed for VPC
	lbs.Tags = append(lbs.Tags, model.Tag{
		Scope: common.String(common.TagScopeCreatedFor),
		Tag:   common.String(common.TagValueSLB),
	})
	lbs.Size = &lbsSize
	lbs.ConnectivityPath = &vpcPath
	lbs.RelaxScaleValidation = relaxScaleValidation
	return lbs, nil
}<|MERGE_RESOLUTION|>--- conflicted
+++ resolved
@@ -59,14 +59,7 @@
 		vpc.VpcConnectivityProfile = &nc.VPCConnectivityProfile
 	}
 
-<<<<<<< HEAD
-	// TODO: add PrivateIps and remove PrivateIpv4Blocks once the NSX VPC API support private_ips field.
-	// vpc.PrivateIps = nc.PrivateIPs
-	vpc.PrivateIpv4Blocks = util.GetMapValues(pathMap)
-
-=======
 	vpc.PrivateIps = nc.PrivateIPs
->>>>>>> 4e4decd5
 	return vpc, nil
 }
 
