/* Copyright © 2021 VMware, Inc. All Rights Reserved.
   SPDX-License-Identifier: Apache-2.0 */

package util

import (
	"bytes"
	"crypto/sha1" // #nosec G505: not used for security purposes
	"crypto/sha256"
	"crypto/tls"
	"crypto/x509"
	"encoding/hex"
	"encoding/json"
	"encoding/pem"
	"errors"
	"fmt"
	"io"
	"net/http"
	"net/url"
	"os"
	"reflect"
	"sort"
	"strconv"
	"strings"

	apierrors "github.com/vmware/vsphere-automation-sdk-go/lib/vapi/std/errors"
	"github.com/vmware/vsphere-automation-sdk-go/runtime/bindings"
	"github.com/vmware/vsphere-automation-sdk-go/runtime/data"
	"github.com/vmware/vsphere-automation-sdk-go/services/nsxt/model"

	"github.com/vmware-tanzu/nsx-operator/pkg/logger"
)

var log = &logger.Log

var HttpCommonError = errors.New("received HTTP Error")
var HttpNotFoundError = errors.New("received HTTP Not Found Error")

// ErrorDetail is error detail which info extracted from http.Response.Body.
type ErrorDetail struct {
	StatusCode         int
	ErrorCode          int
	RelatedErrorCodes  []int
	RelatedStatusCodes []string
	Details            string
}

// PortAddress is used when named port is specified.
type PortAddress struct {
	// Port is the port number.
	Port int `json:"port"`
	// IPs is a list of IPs associated to port number.
	IPs []string `json:"ips"`
}

func (e *ErrorDetail) Error() string {
	msg := fmt.Sprintf("StatusCode is %d,", e.StatusCode)
	if e.ErrorCode > 0 {
		msg += fmt.Sprintf("ErrorCode is %d,", e.ErrorCode)
	}
	if len(e.RelatedErrorCodes) > 0 {
		msg += fmt.Sprintf("RelatedErrorCodes is %v,", e.RelatedErrorCodes)
	}
	if len(e.RelatedStatusCodes) > 0 {
		msg += fmt.Sprintf("RelatedStatusCodes is %v,", e.RelatedStatusCodes)
	}
	if len(e.Details) > 0 {
		msg += fmt.Sprintf("Detail is %s", e.Details)
	}
	return msg
}

type responseBody struct {
	ErrorCode  int             `json:"error_code"`
	RelatedErr []relatedErrors `json:"related_errors"`
	ErrorMsg   string          `json:"error_message"`
}

type relatedErrors struct {
	HTTPStatus   string `json:"httpStatus"`
	ErrorCode    int    `json:"error_code"`
	ErrorMessage string `json:"error_message"`
}

var (
	groundTriggers     = []string{"ConnectionError", "Timeout"}
	retriables         = []string{"APITransactionAborted", "CannotConnectToServer", "ServerBusy"}
	regenerateTriggers = []string{"InvalidCredentials", "ClientCertificateNotTrusted", "BadXSRFToken"}
	categoryTable      = map[string][]string{"groundTriggers": groundTriggers, "retriables": retriables, "regenerateTriggers": regenerateTriggers}
)

func category(err error, cate string) bool {
	if err == nil {
		return false
	}
	table := categoryTable[cate]
	for _, e := range table {
		fn := strings.Split(reflect.TypeOf(err).String(), ".")
		var name string
		if len(fn) == 1 {
			name = fn[0]
		} else {
			name = fn[1]
		}
		if e == name {
			return true
		}
	}
	return false
}

// ShouldGroundPoint checks if it's a error which grounds an endpoint.
func ShouldGroundPoint(err error) bool {
	return category(err, "groundTriggers")
}

// ShouldRetry checks if it's a retriable error.
func ShouldRetry(err error) bool {
	return category(err, "retriables")
}

// ShouldRegenerate check if it's a error should regenerate pool.
func ShouldRegenerate(err error) bool {
	return category(err, "regenerateTriggers")
}

// InitErrorFromResponse returns error based on http.Response
func InitErrorFromResponse(host string, statusCode int, body []byte) NsxError {
	detail, err := extractHTTPDetailFromBody(host, statusCode, body)
	if err != nil {
		return CreateGeneralManagerError(host, "decode body", err.Error())
	}
	if detail.ErrorCode == 0 || detail.StatusCode == http.StatusOK {
		return nil
	}
	return httpErrortoNSXError(&detail)
}

func extractHTTPDetailFromBody(host string, statusCode int, body []byte) (ErrorDetail, error) {
	log.V(2).Info("http response", "status code", statusCode, "body", string(body))
	ec := ErrorDetail{StatusCode: statusCode}
	if len(body) == 0 {
		log.V(1).Info("body length is 0")
		return ec, nil
	}
	var res responseBody
	if err := json.Unmarshal(body, &res); err != nil {
		log.Error(err, "failed to decode response body for extracting HTTP detail")
		return ec, CreateGeneralManagerError(host, "decode body", err.Error())
	}

	ec.ErrorCode = res.ErrorCode
	msg := []string{res.ErrorMsg}
	for _, a := range res.RelatedErr {
		ec.RelatedErrorCodes = append(ec.RelatedErrorCodes, a.ErrorCode)
		ec.RelatedStatusCodes = append(ec.RelatedStatusCodes, a.HTTPStatus)
		msg = append(msg, a.ErrorMessage)
	}
	ec.Details = res.ErrorMsg
	ec.Details += strings.Join(msg, " ")
	return ec, nil
}

type errmap map[string]NsxError

var (
	errorTable = map[string]errmap{
		"404": // http.StatusNotFound
		{
			"202":     &BackendResourceNotFound{},
			"500090":  &StaleRevision{},
			"default": &ResourceNotFound{},
		},
		"400": // http.StatusBadRequest
		{
			"60508":  &NsxIndexingInProgress{},
			"60514":  &NsxSearchTimeout{},
			"60515":  &NsxSearchOutOfSync{},
			"8327":   &NsxOverlapVlan{},
			"500045": &NsxPendingDelete{},
			"500030": &ResourceInUse{},
			"500087": &StaleRevision{},
			"500105": &NsxOverlapAddresses{},
			"500232": &StaleRevision{},
			"503040": &NsxSegmentWithVM{},
			"100148": &StaleRevision{},
		},
		"500": // http.StatusInternalServerError
		{
			"98":  &CannotConnectToServer{},
			"99":  &ClientCertificateNotTrusted{},
			"607": &APITransactionAborted{},
		},
		"403": // http.StatusForbidden
		{
			"98":  &BadXSRFToken{},
			"403": &InvalidCredentials{},
			"505": &InvalidLicense{},
		},
	}

	errorTable1 = map[string]NsxError{
		"409":// http.StatusConflict
		&StaleRevision{},
		"412":// http.StatusPreconditionFailed
		&StaleRevision{},
		"429":// http.statusTooManyRequests
		&TooManyRequests{},
		"503":// http.StatusServiceUnavailable
		&ServiceUnavailable{},
	}
)

func httpErrortoNSXError(detail *ErrorDetail) NsxError {
	statusCode := detail.StatusCode
	errorCode := detail.ErrorCode
	relatedErrorCode := detail.RelatedErrorCodes

	if e, ok := errorTable[strconv.Itoa(statusCode)]; ok {
		if errorCode > 0 {
			if e1, ok := e[strconv.Itoa(errorCode)]; ok {
				e1.setDetail(detail)
				return e1
			}
		}
		if len(relatedErrorCode) > 0 {
			for _, i := range relatedErrorCode {
				if e1, ok := e[strconv.Itoa(i)]; ok {
					e1.setDetail(detail)
					return e1
				}
			}
		}
		if e1, ok := e["default"]; ok {
			e1.setDetail(detail)
			return e1
		}
	}
	if e, ok := errorTable1[strconv.Itoa(statusCode)]; ok {
		e.setDetail(detail)
		return e
	}
	err := &GeneralManagerError{}
	err.setDetail(detail)
	return err
}

func HandleHTTPResponse(response *http.Response, result interface{}, debug bool) (error, []byte) {
	body, err := io.ReadAll(response.Body)
	defer response.Body.Close()
	if !(response.StatusCode == http.StatusOK || response.StatusCode == http.StatusAccepted) {
		err := HttpCommonError
		if response.StatusCode == http.StatusNotFound {
			err = HttpNotFoundError
		}
		log.Error(err, "handle http response", "status", response.StatusCode, "request URL", response.Request.URL, "response body", string(body))
		return err, nil
	}
	if err != nil || body == nil {
		return err, body
	}
	if result == nil {
		return nil, nil
	}

	if debug {
		log.V(2).Info("received HTTP response", "response", string(body))
	}
	if err := json.Unmarshal(body, result); err != nil {
		log.Error(err, "error converting HTTP response to result", "result type", result)
		return err, body
	}
	return nil, body
}

func MergeAddressByPort(portAddressOriginal []PortAddress) []PortAddress {
	var portAddress []PortAddress
	var sortKeys []int
	mappedPorts := make(map[int][]string)
	for _, pa := range portAddressOriginal {
		if _, ok := mappedPorts[pa.Port]; !ok {
			sortKeys = append(sortKeys, pa.Port)
			mappedPorts[pa.Port] = pa.IPs
		} else {
			mappedPorts[pa.Port] = append(mappedPorts[pa.Port], pa.IPs...)
		}
	}
	sort.Ints(sortKeys)
	for _, key := range sortKeys {
		portAddress = append(portAddress, PortAddress{Port: key, IPs: mappedPorts[key]})
	}
	return portAddress
}

func ParseVPCPath(nsxResourcePath string) (orgID string, projectID string, vpcID string, resourceID string) {
	paras := strings.Split(nsxResourcePath, "/")
	orgID = paras[2]
	projectID = paras[4]
	vpcID = paras[6]
	resourceID = paras[8]
	return
}
func DumpHttpRequest(request *http.Request) {
	var body []byte
	var err error
	if request.Body == nil {
		return
	}
	if request != nil {
		body, err = io.ReadAll(request.Body)
		if err != nil {
			return
		}
	}
	request.Body.Close()
	request.Body = io.NopCloser(bytes.NewReader(body))
	log.V(2).Info("http request", "url", request.URL, "body", string(body), "head", request.Header)
}

// NSXApiError processes an error and returns a formatted NSX API error message if applicable.
// If the processed API error is nil, return the original error
func NSXApiError(err error) error {
	if err == nil {
		return err
	}
	apierror, _ := DumpAPIError(err)
	if apierror == nil {
		return err
	}
	return fmt.Errorf("nsx error code: %d, message: %s, details: %s, related error: %s",
		safeInt(apierror.ErrorCode), safeString(apierror.ErrorMessage), safeString(apierror.Details),
		relatedErrorsToString(apierror.RelatedErrors))
}

func relatedErrorToString(err *model.RelatedApiError) string {
	if err == nil {
		return "nil"
	}

	return fmt.Sprintf(
		"{Details: %s, ErrorCode: %d,  ErrorMessage: %s, ModuleName: %s}",
		safeString(err.Details),
		safeInt(err.ErrorCode),
		safeString(err.ErrorMessage),
		safeString(err.ModuleName),
	)
}

func relatedErrorsToString(errors []model.RelatedApiError) string {
	if errors == nil {
		return "nil"
	}

	var errorStrings []string
	for i := 0; i < len(errors); i++ {
		currentErr := errors[i]
		errorStrings = append(errorStrings, relatedErrorToString(&currentErr))
	}

	return fmt.Sprintf("[%s]", strings.Join(errorStrings, ", "))
}

func safeString(ptr *string) string {
	if ptr == nil {
		return ""
	}
	return *ptr
}

func safeInt(ptr *int64) int64 {
	if ptr == nil {
		return 0
	}
	return *ptr
}

// if ApiError is nil, check ErrorTypeEnum, such as ServiceUnavailable
// if both return value are nil, the error is not on the list
// there is no httpstatus, ApiError does't include it
func DumpAPIError(err error) (*model.ApiError, *apierrors.ErrorTypeEnum) {
	switch i := err.(type) {
	case apierrors.AlreadyExists:
		return castApiError(i.Data), i.ErrorType
	case apierrors.AlreadyInDesiredState:
		return castApiError(i.Data), i.ErrorType
	case apierrors.Canceled:
		return castApiError(i.Data), i.ErrorType
	case apierrors.ConcurrentChange:
		return castApiError(i.Data), i.ErrorType
	case apierrors.Error:
		return castApiError(i.Data), i.ErrorType
	case apierrors.FeatureInUse:
		return castApiError(i.Data), i.ErrorType
	case apierrors.InternalServerError:
		return castApiError(i.Data), i.ErrorType
	case apierrors.InvalidRequest:
		return castApiError(i.Data), i.ErrorType
	case apierrors.InvalidArgument:
		return castApiError(i.Data), i.ErrorType
	case apierrors.InvalidElementConfiguration:
		return castApiError(i.Data), i.ErrorType
	case apierrors.InvalidElementType:
		return castApiError(i.Data), i.ErrorType
	case apierrors.NotAllowedInCurrentState:
		return castApiError(i.Data), i.ErrorType
	case apierrors.NotFound:
		return castApiError(i.Data), i.ErrorType
	case apierrors.OperationNotFound:
		return castApiError(i.Data), i.ErrorType
	case apierrors.ResourceBusy:
		return castApiError(i.Data), i.ErrorType
	case apierrors.ResourceInUse:
		return castApiError(i.Data), i.ErrorType
	case apierrors.ResourceInaccessible:
		return castApiError(i.Data), i.ErrorType
	case apierrors.ServiceUnavailable:
		return castApiError(i.Data), i.ErrorType
	case apierrors.TimedOut:
		return castApiError(i.Data), i.ErrorType
	case apierrors.UnableToAllocateResource:
		return castApiError(i.Data), i.ErrorType
	case apierrors.Unauthenticated:
		return castApiError(i.Data), i.ErrorType
	case apierrors.Unauthorized:
		return castApiError(i.Data), i.ErrorType
	case apierrors.UnexpectedInput:
		return castApiError(i.Data), i.ErrorType
	case apierrors.Unsupported:
		return castApiError(i.Data), i.ErrorType
	case apierrors.UnverifiedPeer:
		return castApiError(i.Data), i.ErrorType
	default:
		log.Info("dump api error", "error not supported", err)
		return nil, nil
	}
}

func castApiError(apiErrorDataValue *data.StructValue) *model.ApiError {
	info := "dump api error"
	if apiErrorDataValue == nil {
		log.Info(info, "no extra error info", apiErrorDataValue)
		return nil
	}
	var typeConverter = bindings.NewTypeConverter()
	data, err := typeConverter.ConvertToGolang(apiErrorDataValue, model.ApiErrorBindingType())
	if err != nil && isEmptyAPIError(data.(model.ApiError)) {
		log.Error(err[0], info)
		return nil
	}
	apiError, ok := data.(model.ApiError)
	if !ok {
		log.Info(info, "error raw data", data)
		return nil
	}
	return &apiError
}

func isEmptyAPIError(apiError model.ApiError) bool {
	return (apiError.ErrorCode == nil && apiError.ErrorMessage == nil)
}

func VerifyNsxCertWithThumbprint(der []byte, thumbprint string) error {
	tbRaw := strings.ToLower(strings.TrimSpace(strings.ReplaceAll(thumbprint, ":", "")))
	var tbFromCert string
	if len(tbRaw) == 40 {
		// SHA-1
		digest := sha1.Sum(der) // #nosec G401: not used
		tbFromCert = hex.EncodeToString(digest[:])
	} else if len(tbRaw) == 64 {
		// SHA-256
		digest := sha256.Sum256(der)
		tbFromCert = hex.EncodeToString(digest[:])
	} else {
		err := errors.New("invalid thumbprint format")
		log.Error(err, "unknown thumbprint length", "thumbprint", tbRaw)
		return err
	}

	if strings.Compare(tbRaw, tbFromCert) == 0 {
		return nil
	}

	err := errors.New("server certificate didn't match trusted fingerprint")
	log.Error(err, "verify thumbprint", "server", tbFromCert, "local", tbRaw)
	return err
}

// GetTLSConfigForCert returns TLS config based on given pemCerts.
// If CA cert is passed, TLS config will do native cert check for connection.
// Otherwise, exact byte-to-byte check will be performed.
// Error is returned if pem invalid or not a certificate.
func GetTLSConfigForCert(pemCerts []byte) (*tls.Config, error) {
	block, _ := pem.Decode(pemCerts)
	if block == nil {
		err := errors.New("decode ca file fail")
		log.Error(err, "failed to decode cert", "pem", pemCerts)
		return nil, err
	}
	if block.Type != "CERTIFICATE" || len(block.Headers) != 0 {
		err := errors.New("pem not certificate or header not found")
		log.Error(err, "failed to decode cert", "pem", pemCerts)
		return nil, err
	}

	cert, err := x509.ParseCertificate(block.Bytes)
	if err != nil {
		log.Error(err, "failed to decode cert", "pem", pemCerts)
		return nil, err
	}

	// Native cert verification in case of CA cert
	if cert.IsCA {
		log.Info("configured CA cert", "subject", cert.Subject)
		certPool := x509.NewCertPool()
		certPool.AddCert(cert)
		// #nosec G402: ignore insecure options
		config := &tls.Config{
			RootCAs: certPool,
		}
		return config, nil
	}

	// Exact pem matching for leaf certs (certificate pinning)
	// #nosec G402: ignore insecure options
	config := &tls.Config{
		InsecureSkipVerify: true,
		VerifyConnection: func(cs tls.ConnectionState) error {
			if cs.PeerCertificates == nil || cs.PeerCertificates[0] == nil {
				err := errors.New("server didn't present cert")
				log.Error(err, "verify cert")
				return err
			}
			if !bytes.Equal(cs.PeerCertificates[0].Raw, cert.Raw) {
				err := errors.New("server certificate didn't match pinned leaf cert")
				log.Error(err, "verify cert")
				return err
			}
			return nil
		},
	}
	log.Info("configured cert pining", "subject", cert.Subject)
	return config, nil
}

func FindTag(tags []model.Tag, tagScope string) string {
	for _, tag := range tags {
		if *tag.Scope == tagScope {
			return *tag.Tag
		}
	}
	return ""
}

func CasttoPointer(obj interface{}) interface{} {
<<<<<<< HEAD
	switch v := obj.(type) {
	case mpmodel.PrincipalIdentity:
		return &v
	case model.Rule:
		return &v
	case model.StaticRoutes:
		return &v
	case model.HostTransportNode:
		return &v
	case model.ClusterControlPlane:
		return &v
	case model.IpAddressPool:
		return &v
	case model.GenericPolicyRealizedResource:
		return &v
	case model.Vpc:
		return &v
	case model.LBService:
		return &v
	case model.IpAddressPoolBlockSubnet:
		return &v
	case model.Group:
		return &v
	case model.SecurityPolicy:
		return &v
	case model.Share:
		return &v
	case model.SegmentPort:
		return &v
	case model.VpcSubnet:
		return &v
	case model.VpcSubnetPort:
		return &v
	case model.IpAddressBlock:
		return &v
	case model.VpcIpAddressAllocation:
		return &v
	default:
		objType := reflect.TypeOf(obj)
		log.Info("Unsupported type", "objType", objType)
=======
	if obj == nil {
>>>>>>> 935dee05
		return nil
	}
	if reflect.TypeOf(obj).Kind() == reflect.Ptr {
		return obj
	}

	pointer := reflect.New(reflect.TypeOf(obj))
	pointer.Elem().Set(reflect.ValueOf(obj))
	return pointer.Interface()
}

func UpdateURL(reqUrl *url.URL, nsxtHost string) {
	urls := strings.Split(reqUrl.Path, "/")
	index := 0
	// check if it's request sent to envoy
	if strings.Contains(reqUrl.Host, "localhost") {
		for i, url := range urls {
			if url == "http1" {
				index = i
				break
			}
		}
	}
	if index == 0 {
		reqUrl.Host = nsxtHost
	} else {
		urls[index+1] = nsxtHost
		reqUrl.Path = strings.Join(urls, "/")
	}
}

const (
	X509_PEM_HEADER = "-----BEGIN CERTIFICATE-----"
	X509_PEM_FOOTER = "-----END CERTIFICATE-----"
)

func CertPemBytesToHeader(caFile string) string {
	certPem, err := os.ReadFile(caFile)
	cert := ""
	if err != nil {
		cert = caFile
	} else {
		cert = string(certPem)
	}
	certIdx := strings.Index(cert, X509_PEM_FOOTER)
	if certIdx > 0 {
		cert = cert[:certIdx]
	} else {
		log.Info("not found pem footer", "cert", cert)
		return ""
	}
	cert = strings.ReplaceAll(cert, X509_PEM_HEADER, "")
	cert = strings.ReplaceAll(cert, X509_PEM_FOOTER, "")
	cert = strings.ReplaceAll(cert, "\n", "")
	return strings.TrimSpace(cert)
}

func UpdateRequestURL(reqUrl *url.URL, nsxtHost string, thumbprint string) {
	urls := strings.Split(reqUrl.Path, "/")
	index := 0
	// check if it's request sent to envoy
	if strings.Contains(reqUrl.Host, "localhost") {
		for i, url := range urls {
			if url == "http1" {
				index = i
				break
			}
		}
	}
	if index == 0 {
		reqUrl.Host = nsxtHost
	} else {
		urls[index+1] = nsxtHost
		if strings.Contains(urls[1], "external-tp") {
			urls[index+3] = thumbprint
		}
		reqUrl.Path = strings.Join(urls, "/")
	}
}<|MERGE_RESOLUTION|>--- conflicted
+++ resolved
@@ -552,50 +552,7 @@
 }
 
 func CasttoPointer(obj interface{}) interface{} {
-<<<<<<< HEAD
-	switch v := obj.(type) {
-	case mpmodel.PrincipalIdentity:
-		return &v
-	case model.Rule:
-		return &v
-	case model.StaticRoutes:
-		return &v
-	case model.HostTransportNode:
-		return &v
-	case model.ClusterControlPlane:
-		return &v
-	case model.IpAddressPool:
-		return &v
-	case model.GenericPolicyRealizedResource:
-		return &v
-	case model.Vpc:
-		return &v
-	case model.LBService:
-		return &v
-	case model.IpAddressPoolBlockSubnet:
-		return &v
-	case model.Group:
-		return &v
-	case model.SecurityPolicy:
-		return &v
-	case model.Share:
-		return &v
-	case model.SegmentPort:
-		return &v
-	case model.VpcSubnet:
-		return &v
-	case model.VpcSubnetPort:
-		return &v
-	case model.IpAddressBlock:
-		return &v
-	case model.VpcIpAddressAllocation:
-		return &v
-	default:
-		objType := reflect.TypeOf(obj)
-		log.Info("Unsupported type", "objType", objType)
-=======
 	if obj == nil {
->>>>>>> 935dee05
 		return nil
 	}
 	if reflect.TypeOf(obj).Kind() == reflect.Ptr {
