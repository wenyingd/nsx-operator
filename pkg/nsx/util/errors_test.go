--- conflicted
+++ resolved
@@ -1,1161 +1,12 @@
 package util
 
 import (
-<<<<<<< HEAD
-	"fmt"
-=======
->>>>>>> cc4a69b6
 	"reflect"
 	"testing"
+
+	"github.com/stretchr/testify/assert"
 )
 
-<<<<<<< HEAD
-func Test_nsxErrorImpl_setDetail(t *testing.T) {
-	type fields struct {
-		ErrorDetail ErrorDetail
-		msg         string
-	}
-	type args struct {
-		detail *ErrorDetail
-	}
-	tests := []struct {
-		name   string
-		fields fields
-		args   args
-	}{
-		{"1", fields{ErrorDetail: ErrorDetail{}, msg: "msg"}, args{&ErrorDetail{}}},
-	}
-	for _, tt := range tests {
-		t.Run(tt.name, func(t *testing.T) {
-			impl := nsxErrorImpl{
-				ErrorDetail: tt.fields.ErrorDetail,
-				msg:         tt.fields.msg,
-			}
-			impl.setDetail(tt.args.detail)
-		})
-	}
-}
-
-func Test_nsxErrorImpl_Error(t *testing.T) {
-	type fields struct {
-		ErrorDetail ErrorDetail
-		msg         string
-	}
-	tests := []struct {
-		name   string
-		fields fields
-		want   string
-	}{
-		{"1", fields{ErrorDetail: ErrorDetail{}, msg: "msg"}, "msg"},
-	}
-	for _, tt := range tests {
-		t.Run(tt.name, func(t *testing.T) {
-			impl := nsxErrorImpl{
-				ErrorDetail: tt.fields.ErrorDetail,
-				msg:         tt.fields.msg,
-			}
-			if got := impl.Error(); got != tt.want {
-				t.Errorf("nsxErrorImpl.Error() = %v, want %v", got, tt.want)
-			}
-		})
-	}
-}
-
-func Test_createNsxLibException(t *testing.T) {
-	tests := []struct {
-		name string
-		want *nsxErrorImpl
-	}{
-		{"1", &nsxErrorImpl{msg: "An unknown exception occurred."}},
-	}
-	for _, tt := range tests {
-		t.Run(tt.name, func(t *testing.T) {
-			if got := createNsxLibException(); !reflect.DeepEqual(got, tt.want) {
-				t.Errorf("createNsxLibException() = %v, want %v", got, tt.want)
-			}
-		})
-	}
-}
-
-func TestCreateObjectAlreadyExists(t *testing.T) {
-	type args struct {
-		objectType string
-	}
-	tests := []struct {
-		name string
-		args args
-		want *ObjectAlreadyExists
-	}{
-		{"1", args{"obj"}, &ObjectAlreadyExists{nsxErrorImpl{msg: fmt.Sprintf("%s already exists", "obj")}}},
-	}
-	for _, tt := range tests {
-		t.Run(tt.name, func(t *testing.T) {
-			if got := CreateObjectAlreadyExists(tt.args.objectType); !reflect.DeepEqual(got, tt.want) {
-				t.Errorf("CreateObjectAlreadyExists() = %v, want %v", got, tt.want)
-			}
-		})
-	}
-}
-
-func TestCreateNotImplemented(t *testing.T) {
-	type args struct {
-		operation string
-	}
-	tests := []struct {
-		name string
-		args args
-		want *NotImplemented
-	}{
-		{"1", args{"obj"}, &NotImplemented{nsxErrorImpl{msg: fmt.Sprintf("%s is not supported", "obj")}}},
-	}
-	for _, tt := range tests {
-		t.Run(tt.name, func(t *testing.T) {
-			if got := CreateNotImplemented(tt.args.operation); !reflect.DeepEqual(got, tt.want) {
-				t.Errorf("CreateNotImplemented() = %v, want %v", got, tt.want)
-			}
-		})
-	}
-}
-
-func TestCreateObjectNotGenerated(t *testing.T) {
-	type args struct {
-		objectType string
-	}
-	tests := []struct {
-		name string
-		args args
-		want *ObjectNotGenerated
-	}{
-		{"1", args{"obj"}, &ObjectNotGenerated{nsxErrorImpl{msg: fmt.Sprintf("%s was not generated", "obj")}}},
-	}
-	for _, tt := range tests {
-		t.Run(tt.name, func(t *testing.T) {
-			if got := CreateObjectNotGenerated(tt.args.objectType); !reflect.DeepEqual(got, tt.want) {
-				t.Errorf("CreateObjectNotGenerated() = %v, want %v", got, tt.want)
-			}
-		})
-	}
-}
-
-func TestCreateCertificateError(t *testing.T) {
-	type args struct {
-		msg string
-	}
-	tests := []struct {
-		name string
-		args args
-		want *CertificateError
-	}{
-		{"1", args{"obj"}, &CertificateError{nsxErrorImpl{msg: fmt.Sprintf("Certificate error: %s", "obj")}}},
-	}
-	for _, tt := range tests {
-		t.Run(tt.name, func(t *testing.T) {
-			if got := CreateCertificateError(tt.args.msg); !reflect.DeepEqual(got, tt.want) {
-				t.Errorf("CreateCertificateError() = %v, want %v", got, tt.want)
-			}
-		})
-	}
-}
-
-func TestNsxLibInvalidInputImpl_nsxLibInvalidInput(t *testing.T) {
-	type fields struct {
-		nsxErrorImpl nsxErrorImpl
-	}
-	tests := []struct {
-		name   string
-		fields fields
-	}{
-		{"1", fields{nsxErrorImpl{msg: fmt.Sprintf("%s is not supported", "obj")}}},
-	}
-	for _, tt := range tests {
-		t.Run(tt.name, func(t *testing.T) {
-			n := NsxLibInvalidInputImpl{
-				nsxErrorImpl: tt.fields.nsxErrorImpl,
-			}
-			n.nsxLibInvalidInput()
-		})
-	}
-}
-
-func TestCreateNsxLibInvalidInput(t *testing.T) {
-	type args struct {
-		errorMessage string
-	}
-	tests := []struct {
-		name string
-		args args
-		want *GeneralNsxLibInvalidInput
-	}{
-		{"1", args{"obj"}, &GeneralNsxLibInvalidInput{NsxLibInvalidInputImpl{nsxErrorImpl{msg: fmt.Sprintf("Invalid input for operation: %s.", "obj")}}}},
-	}
-	for _, tt := range tests {
-		t.Run(tt.name, func(t *testing.T) {
-			if got := CreateNsxLibInvalidInput(tt.args.errorMessage); !reflect.DeepEqual(got, tt.want) {
-				t.Errorf("CreateNsxLibInvalidInput() = %v, want %v", got, tt.want)
-			}
-		})
-	}
-}
-
-func Test_managerErrorImpl_managerError(t *testing.T) {
-	type fields struct {
-		nsxErrorImpl nsxErrorImpl
-	}
-	tests := []struct {
-		name   string
-		fields fields
-	}{
-		{"1", fields{nsxErrorImpl{msg: fmt.Sprintf("%s is not supported", "obj")}}},
-	}
-	for _, tt := range tests {
-		t.Run(tt.name, func(t *testing.T) {
-			impl := managerErrorImpl{
-				nsxErrorImpl: tt.fields.nsxErrorImpl,
-			}
-			impl.managerError()
-		})
-	}
-}
-
-func TestCreateGeneralManagerError(t *testing.T) {
-	type args struct {
-		manager   string
-		operation string
-		details   string
-	}
-	tests := []struct {
-		name string
-		args args
-		want *GeneralManagerError
-	}{
-		{"1", args{"manager", "operation", "details"}, &GeneralManagerError{managerErrorImpl{nsxErrorImpl{msg: fmt.Sprintf("Unexpected error from backend manager (%s) for %s%s", "manager", "operation", "details")}}}},
-	}
-	for _, tt := range tests {
-		t.Run(tt.name, func(t *testing.T) {
-			if got := CreateGeneralManagerError(tt.args.manager, tt.args.operation, tt.args.details); !reflect.DeepEqual(got, tt.want) {
-				t.Errorf("CreateGeneralManagerError() = %v, want %v", got, tt.want)
-			}
-		})
-	}
-}
-
-func TestCreateResourceNotFound(t *testing.T) {
-	type args struct {
-		manager   string
-		operation string
-	}
-	tests := []struct {
-		name string
-		args args
-		want *ResourceNotFound
-	}{
-		{"1", args{"manager", "operation"}, &ResourceNotFound{managerErrorImpl{nsxErrorImpl{msg: fmt.Sprintf("Resource could not be found on backend (%s) for %s", "manager", "operation")}}}},
-	}
-	for _, tt := range tests {
-		t.Run(tt.name, func(t *testing.T) {
-			if got := CreateResourceNotFound(tt.args.manager, tt.args.operation); !reflect.DeepEqual(got, tt.want) {
-				t.Errorf("CreateResourceNotFound() = %v, want %v", got, tt.want)
-			}
-		})
-	}
-}
-
-func TestCreateMultipleResourcesFound(t *testing.T) {
-	type args struct {
-		manager   string
-		operation string
-	}
-	tests := []struct {
-		name string
-		args args
-		want *MultipleResourcesFound
-	}{
-		{"1", args{"manager", "operation"}, &MultipleResourcesFound{managerErrorImpl{nsxErrorImpl{msg: fmt.Sprintf("Multiple resources are found on backend (%s) for %s, where only one is expected", "manager", "operation")}}}},
-	}
-	for _, tt := range tests {
-		t.Run(tt.name, func(t *testing.T) {
-			if got := CreateMultipleResourcesFound(tt.args.manager, tt.args.operation); !reflect.DeepEqual(got, tt.want) {
-				t.Errorf("CreateMultipleResourcesFound() = %v, want %v", got, tt.want)
-			}
-		})
-	}
-}
-
-func TestCreateBackendResourceNotFound(t *testing.T) {
-	type args struct {
-		details   string
-		manager   string
-		operation string
-	}
-	tests := []struct {
-		name string
-		args args
-		want BackendResourceNotFound
-	}{
-		{"1", args{"details", "manager", "operation"}, BackendResourceNotFound{managerErrorImpl{nsxErrorImpl{msg: fmt.Sprintf("%s On backend (%s) with Operation: %s", "details", "manager", "operation")}}}},
-	}
-	for _, tt := range tests {
-		t.Run(tt.name, func(t *testing.T) {
-			if got := CreateBackendResourceNotFound(tt.args.details, tt.args.manager, tt.args.operation); !reflect.DeepEqual(got, tt.want) {
-				t.Errorf("CreateBackendResourceNotFound() = %v, want %v", got, tt.want)
-			}
-		})
-	}
-}
-
-func TestCreateInvalidInput(t *testing.T) {
-	type args struct {
-		operation string
-		argVal    string
-		argName   string
-	}
-	tests := []struct {
-		name string
-		args args
-		want *InvalidInput
-	}{
-		{"1", args{"operation", "argVal", "argName"}, &InvalidInput{managerErrorImpl{nsxErrorImpl{msg: fmt.Sprintf("%s failed: Invalid input %s for %s", "operation", "argVal", "argName")}}}},
-	}
-	for _, tt := range tests {
-		t.Run(tt.name, func(t *testing.T) {
-			if got := CreateInvalidInput(tt.args.operation, tt.args.argVal, tt.args.argName); !reflect.DeepEqual(got, tt.want) {
-				t.Errorf("CreateInvalidInput() = %v, want %v", got, tt.want)
-			}
-		})
-	}
-}
-
-func TestCreateRealizationError(t *testing.T) {
-	type args struct {
-		operation string
-		argVal    string
-		argName   string
-	}
-	tests := []struct {
-		name string
-		args args
-		want *RealizationError
-	}{
-		{"1", args{"operation", "argVal", "argName"}, &RealizationError{managerErrorImpl{nsxErrorImpl{msg: fmt.Sprintf("%s failed: Invalid input %s for %s", "operation", "argVal", "argName")}}}},
-	}
-	for _, tt := range tests {
-		t.Run(tt.name, func(t *testing.T) {
-			if got := CreateRealizationError(tt.args.operation, tt.args.argVal, tt.args.argName); !reflect.DeepEqual(got, tt.want) {
-				t.Errorf("CreateRealizationError() = %v, want %v", got, tt.want)
-			}
-		})
-	}
-}
-
-func TestCreateRealizationErrorStateError(t *testing.T) {
-	type args struct {
-		resourceType string
-		resourceID   string
-		error        string
-	}
-	tests := []struct {
-		name string
-		args args
-		want *RealizationErrorStateError
-	}{
-		{"1", args{"resourceType", "resourceID", "error"}, &RealizationErrorStateError{msg: fmt.Sprintf("%s ID %s is in ERROR state: %s", "resourceType", "resourceID", "error")}},
-	}
-	for _, tt := range tests {
-		t.Run(tt.name, func(t *testing.T) {
-			if got := CreateRealizationErrorStateError(tt.args.resourceType, tt.args.resourceID, tt.args.error); !reflect.DeepEqual(got, tt.want) {
-				t.Errorf("CreateRealizationErrorStateError() = %v, want %v", got, tt.want)
-			}
-		})
-	}
-}
-
-func TestRealizationErrorStateError_Error(t *testing.T) {
-	type fields struct {
-		msg    string
-		detail *ErrorDetail
-	}
-	tests := []struct {
-		name   string
-		fields fields
-		want   string
-	}{
-		{"1", fields{"msg", &ErrorDetail{ErrorCode: 1}}, "msg" + fmt.Sprintf("StatusCode is %d,", 0) + fmt.Sprintf("ErrorCode is %d,", 1)},
-		{"2", fields{"msg", &ErrorDetail{RelatedErrorCodes: []int{1, 2}}}, "msg" + fmt.Sprintf("StatusCode is %d,", 0) + fmt.Sprintf("RelatedErrorCodes is %v,", []int{1, 2})},
-		{"3", fields{"msg", &ErrorDetail{RelatedStatusCodes: []string{"1", "2"}}}, "msg" + fmt.Sprintf("StatusCode is %d,", 0) + fmt.Sprintf("RelatedStatusCodes is %v,", []string{"1", "2"})},
-		{"4", fields{"msg", &ErrorDetail{Details: "1"}}, "msg" + fmt.Sprintf("StatusCode is %d,", 0) + fmt.Sprintf("Detail is %s", "1")},
-	}
-	for _, tt := range tests {
-		t.Run(tt.name, func(t *testing.T) {
-			e := &RealizationErrorStateError{
-				msg:    tt.fields.msg,
-				detail: tt.fields.detail,
-			}
-			if got := e.Error(); got != tt.want {
-				t.Errorf("RealizationErrorStateError.Error() = %v, want %v", got, tt.want)
-			}
-		})
-	}
-}
-
-func TestRealizationErrorStateError_setDetail(t *testing.T) {
-	type fields struct {
-		msg    string
-		detail *ErrorDetail
-	}
-	type args struct {
-		detail *ErrorDetail
-	}
-	tests := []struct {
-		name   string
-		fields fields
-		args   args
-	}{
-		{"1", fields{"msg", &ErrorDetail{ErrorCode: 1}}, args{&ErrorDetail{}}},
-	}
-	for _, tt := range tests {
-		t.Run(tt.name, func(t *testing.T) {
-			e := &RealizationErrorStateError{
-				msg:    tt.fields.msg,
-				detail: tt.fields.detail,
-			}
-			e.setDetail(tt.args.detail)
-		})
-	}
-}
-
-func TestCreateRealizationTimeoutError(t *testing.T) {
-	type args struct {
-		resourceType string
-		resourceID   string
-		attempts     string
-		sleep        string
-	}
-	tests := []struct {
-		name string
-		args args
-		want *RealizationTimeoutError
-	}{
-		{"1", args{"resourceType", "resourceID", "attempts", "sleep"}, &RealizationTimeoutError{msg: fmt.Sprintf("%s ID %s was not realized after %s attempts with %s seconds sleep", "resourceType", "resourceID", "attempts", "sleep")}},
-	}
-	for _, tt := range tests {
-		t.Run(tt.name, func(t *testing.T) {
-			if got := CreateRealizationTimeoutError(tt.args.resourceType, tt.args.resourceID, tt.args.attempts, tt.args.sleep); !reflect.DeepEqual(got, tt.want) {
-				t.Errorf("CreateRealizationTimeoutError() = %v, want %v", got, tt.want)
-			}
-		})
-	}
-}
-
-func TestRealizationTimeoutError_Error(t *testing.T) {
-	type fields struct {
-		msg    string
-		detail *ErrorDetail
-	}
-	tests := []struct {
-		name   string
-		fields fields
-		want   string
-	}{
-		{"1", fields{"msg", &ErrorDetail{Details: "msg"}}, "msg" + fmt.Sprintf("StatusCode is %d,", 0) + fmt.Sprintf("Detail is %s", "msg")},
-	}
-	for _, tt := range tests {
-		t.Run(tt.name, func(t *testing.T) {
-			e := &RealizationTimeoutError{
-				msg:    tt.fields.msg,
-				detail: tt.fields.detail,
-			}
-			if got := e.Error(); got != tt.want {
-				t.Errorf("RealizationTimeoutError.Error() = %v, want %v", got, tt.want)
-			}
-		})
-	}
-}
-
-func TestRealizationTimeoutError_setDetail(t *testing.T) {
-	type fields struct {
-		msg    string
-		detail *ErrorDetail
-	}
-	type args struct {
-		detail *ErrorDetail
-	}
-	tests := []struct {
-		name   string
-		fields fields
-		args   args
-	}{
-		{"1", fields{"msg", &ErrorDetail{ErrorCode: 1}}, args{&ErrorDetail{}}},
-	}
-	for _, tt := range tests {
-		t.Run(tt.name, func(t *testing.T) {
-			e := &RealizationTimeoutError{
-				msg:    tt.fields.msg,
-				detail: tt.fields.detail,
-			}
-			e.setDetail(tt.args.detail)
-		})
-	}
-}
-
-func TestCreateDetailedRealizationTimeoutError(t *testing.T) {
-	type args struct {
-		resourceType string
-		resourceID   string
-		realizedType string
-		relatedType  string
-		relatedID    string
-		attempts     string
-		sleep        string
-	}
-	tests := []struct {
-		name string
-		args args
-		want *DetailedRealizationTimeoutError
-	}{
-		{"1", args{"resourceType", "resourceID", "realizedType", "relatedType", "relatedID", "attempts", "sleep"}, &DetailedRealizationTimeoutError{msg: fmt.Sprintf("%s ID %s was not realized to %s for %s %s after %s attempts with %s seconds sleep", "resourceType", "resourceID", "realizedType", "relatedType", "relatedID", "attempts", "sleep")}},
-	}
-	for _, tt := range tests {
-		t.Run(tt.name, func(t *testing.T) {
-			if got := CreateDetailedRealizationTimeoutError(tt.args.resourceType, tt.args.resourceID, tt.args.realizedType, tt.args.relatedType, tt.args.relatedID, tt.args.attempts, tt.args.sleep); !reflect.DeepEqual(got, tt.want) {
-				t.Errorf("CreateDetailedRealizationTimeoutError() = %v, want %v", got, tt.want)
-			}
-		})
-	}
-}
-
-func TestDetailedRealizationTimeoutError_Error(t *testing.T) {
-	type fields struct {
-		msg    string
-		detail *ErrorDetail
-	}
-	tests := []struct {
-		name   string
-		fields fields
-		want   string
-	}{
-		{"1", fields{"msg", &ErrorDetail{Details: "msg"}}, "msg" + fmt.Sprintf("StatusCode is %d,", 0) + fmt.Sprintf("Detail is %s", "msg")},
-	}
-	for _, tt := range tests {
-		t.Run(tt.name, func(t *testing.T) {
-			e := &DetailedRealizationTimeoutError{
-				msg:    tt.fields.msg,
-				detail: tt.fields.detail,
-			}
-			if got := e.Error(); got != tt.want {
-				t.Errorf("DetailedRealizationTimeoutError.Error() = %v, want %v", got, tt.want)
-			}
-		})
-	}
-}
-
-func TestDetailedRealizationTimeoutError_setDetail(t *testing.T) {
-	type fields struct {
-		msg    string
-		detail *ErrorDetail
-	}
-	type args struct {
-		detail *ErrorDetail
-	}
-	tests := []struct {
-		name   string
-		fields fields
-		args   args
-	}{
-		{"1", fields{"msg", &ErrorDetail{ErrorCode: 1}}, args{&ErrorDetail{}}},
-	}
-	for _, tt := range tests {
-		t.Run(tt.name, func(t *testing.T) {
-			e := &DetailedRealizationTimeoutError{
-				msg:    tt.fields.msg,
-				detail: tt.fields.detail,
-			}
-			e.setDetail(tt.args.detail)
-		})
-	}
-}
-
-func TestCreateStaleRevision(t *testing.T) {
-	type args struct {
-		resourceType string
-		resourceID   string
-		realizedType string
-		relatedType  string
-		relatedID    string
-		attempts     string
-		sleep        string
-	}
-	tests := []struct {
-		name string
-		args args
-		want *StaleRevision
-	}{
-		{"1", args{"resourceType", "resourceID", "realizedType", "relatedType", "relatedID", "attempts", "sleep"}, &StaleRevision{managerErrorImpl{nsxErrorImpl{msg: fmt.Sprintf("%s ID %s was not realized to %s for %s %s after %s attempts with %s seconds sleep", "resourceType", "resourceID", "realizedType", "relatedType", "relatedID", "attempts", "sleep")}}}},
-	}
-	for _, tt := range tests {
-		t.Run(tt.name, func(t *testing.T) {
-			if got := CreateStaleRevision(tt.args.resourceType, tt.args.resourceID, tt.args.realizedType, tt.args.relatedType, tt.args.relatedID, tt.args.attempts, tt.args.sleep); !reflect.DeepEqual(got, tt.want) {
-				t.Errorf("CreateStaleRevision() = %v, want %v", got, tt.want)
-			}
-		})
-	}
-}
-
-func TestServerBusyImpl_serverBusy(t *testing.T) {
-	type fields struct {
-		managerErrorImpl managerErrorImpl
-		msg              string
-		detail           *ErrorDetail
-	}
-	tests := []struct {
-		name   string
-		fields fields
-	}{
-		{"1", fields{managerErrorImpl: managerErrorImpl{}, msg: "msg", detail: &ErrorDetail{ErrorCode: 1}}},
-	}
-	for _, tt := range tests {
-		t.Run(tt.name, func(t *testing.T) {
-			s := ServerBusyImpl{
-				managerErrorImpl: tt.fields.managerErrorImpl,
-				msg:              tt.fields.msg,
-				detail:           tt.fields.detail,
-			}
-			s.serverBusy()
-		})
-	}
-}
-
-func TestCreateGeneralServerBusy(t *testing.T) {
-	type args struct {
-		resourceType string
-		resourceID   string
-		realizedType string
-		relatedType  string
-		relatedID    string
-		attempts     string
-		sleep        string
-	}
-	tests := []struct {
-		name string
-		args args
-		want *GeneralServerBusy
-	}{
-		{"1", args{"resourceType", "resourceID", "realizedType", "relatedType", "relatedID", "attempts", "sleep"}, &GeneralServerBusy{ServerBusyImpl{msg: fmt.Sprintf("%s ID %s was not realized to %s for %s %s after %s attempts with %s seconds sleep", "resourceType", "resourceID", "realizedType", "relatedType", "relatedID", "attempts", "sleep")}}},
-	}
-	for _, tt := range tests {
-		t.Run(tt.name, func(t *testing.T) {
-			if got := CreateGeneralServerBusy(tt.args.resourceType, tt.args.resourceID, tt.args.realizedType, tt.args.relatedType, tt.args.relatedID, tt.args.attempts, tt.args.sleep); !reflect.DeepEqual(got, tt.want) {
-				t.Errorf("CreateGeneralServerBusy() = %v, want %v", got, tt.want)
-			}
-		})
-	}
-}
-
-func TestCreateTooManyRequests(t *testing.T) {
-	type args struct {
-		resourceType string
-		resourceID   string
-		realizedType string
-		relatedType  string
-		relatedID    string
-		attempts     string
-		sleep        string
-	}
-	tests := []struct {
-		name string
-		args args
-		want *TooManyRequests
-	}{
-		{"1", args{"resourceType", "resourceID", "realizedType", "relatedType", "relatedID", "attempts", "sleep"}, &TooManyRequests{ServerBusyImpl{msg: fmt.Sprintf("%s ID %s was not realized to %s for %s %s after %s attempts with %s seconds sleep", "resourceType", "resourceID", "realizedType", "relatedType", "relatedID", "attempts", "sleep")}}},
-	}
-	for _, tt := range tests {
-		t.Run(tt.name, func(t *testing.T) {
-			if got := CreateTooManyRequests(tt.args.resourceType, tt.args.resourceID, tt.args.realizedType, tt.args.relatedType, tt.args.relatedID, tt.args.attempts, tt.args.sleep); !reflect.DeepEqual(got, tt.want) {
-				t.Errorf("CreateTooManyRequests() = %v, want %v", got, tt.want)
-			}
-		})
-	}
-}
-
-func TestCreateServiceUnavailable(t *testing.T) {
-	type args struct {
-		resourceType string
-		resourceID   string
-		realizedType string
-		relatedType  string
-		relatedID    string
-		attempts     string
-		sleep        string
-	}
-	tests := []struct {
-		name string
-		args args
-		want *ServiceUnavailable
-	}{
-		{"1", args{"resourceType", "resourceID", "realizedType", "relatedType", "relatedID", "attempts", "sleep"}, &ServiceUnavailable{ServerBusyImpl{msg: fmt.Sprintf("%s ID %s was not realized to %s for %s %s after %s attempts with %s seconds sleep", "resourceType", "resourceID", "realizedType", "relatedType", "relatedID", "attempts", "sleep")}}},
-	}
-	for _, tt := range tests {
-		t.Run(tt.name, func(t *testing.T) {
-			if got := CreateServiceUnavailable(tt.args.resourceType, tt.args.resourceID, tt.args.realizedType, tt.args.relatedType, tt.args.relatedID, tt.args.attempts, tt.args.sleep); !reflect.DeepEqual(got, tt.want) {
-				t.Errorf("CreateServiceUnavailable() = %v, want %v", got, tt.want)
-			}
-		})
-	}
-}
-
-func TestCreateClientCertificateNotTrusted(t *testing.T) {
-	tests := []struct {
-		name string
-		want *ClientCertificateNotTrusted
-	}{
-		{"1", &ClientCertificateNotTrusted{managerErrorImpl{nsxErrorImpl{msg: "Certificate not trusted"}}}},
-	}
-	for _, tt := range tests {
-		t.Run(tt.name, func(t *testing.T) {
-			if got := CreateClientCertificateNotTrusted(); !reflect.DeepEqual(got, tt.want) {
-				t.Errorf("CreateClientCertificateNotTrusted() = %v, want %v", got, tt.want)
-			}
-		})
-	}
-}
-
-func TestCreateBadXSRFToken(t *testing.T) {
-	tests := []struct {
-		name string
-		want *BadXSRFToken
-	}{
-		{"1", &BadXSRFToken{managerErrorImpl{nsxErrorImpl{msg: "Bad or expired XSRF token"}}}},
-	}
-	for _, tt := range tests {
-		t.Run(tt.name, func(t *testing.T) {
-			if got := CreateBadXSRFToken(); !reflect.DeepEqual(got, tt.want) {
-				t.Errorf("CreateBadXSRFToken() = %v, want %v", got, tt.want)
-			}
-		})
-	}
-}
-
-func TestCreateInvalidCredentials(t *testing.T) {
-	type args struct {
-		msg string
-	}
-	tests := []struct {
-		name string
-		args args
-		want *InvalidCredentials
-	}{
-		{"1", args{"msg"}, &InvalidCredentials{managerErrorImpl{nsxErrorImpl{msg: "Failed to authenticate with NSX: msg"}}}},
-	}
-	for _, tt := range tests {
-		t.Run(tt.name, func(t *testing.T) {
-			if got := CreateInvalidCredentials(tt.args.msg); !reflect.DeepEqual(got, tt.want) {
-				t.Errorf("CreateInvalidCredentials() = %v, want %v", got, tt.want)
-			}
-		})
-	}
-}
-
-func TestCreateInvalidLicense(t *testing.T) {
-	type args struct {
-		msg string
-	}
-	tests := []struct {
-		name string
-		args args
-		want *InvalidLicense
-	}{
-		{"1", args{"msg"}, &InvalidLicense{managerErrorImpl{nsxErrorImpl{msg: "No valid License to configure NSX resources: msg"}}}},
-	}
-	for _, tt := range tests {
-		t.Run(tt.name, func(t *testing.T) {
-			if got := CreateInvalidLicense(tt.args.msg); !reflect.DeepEqual(got, tt.want) {
-				t.Errorf("CreateInvalidLicense() = %v, want %v", got, tt.want)
-			}
-		})
-	}
-}
-
-func TestCreateBadJSONWebTokenProviderRequest(t *testing.T) {
-	type args struct {
-		msg string
-	}
-	tests := []struct {
-		name string
-		args args
-		want *BadJSONWebTokenProviderRequest
-	}{
-		// TODO: Add test cases.
-	}
-	for _, tt := range tests {
-		t.Run(tt.name, func(t *testing.T) {
-			if got := CreateBadJSONWebTokenProviderRequest(tt.args.msg); !reflect.DeepEqual(got, tt.want) {
-				t.Errorf("CreateBadJSONWebTokenProviderRequest() = %v, want %v", got, tt.want)
-			}
-		})
-	}
-}
-
-func TestCreateServiceClusterUnavailable(t *testing.T) {
-	type args struct {
-		clusterID string
-	}
-	tests := []struct {
-		name string
-		args args
-		want *ServiceClusterUnavailable
-	}{
-		// TODO: Add test cases.
-	}
-	for _, tt := range tests {
-		t.Run(tt.name, func(t *testing.T) {
-			if got := CreateServiceClusterUnavailable(tt.args.clusterID); !reflect.DeepEqual(got, tt.want) {
-				t.Errorf("CreateServiceClusterUnavailable() = %v, want %v", got, tt.want)
-			}
-		})
-	}
-}
-
-func TestCreateNSGroupMemberNotFound(t *testing.T) {
-	type args struct {
-		nsgroupID string
-		memberID  string
-	}
-	tests := []struct {
-		name string
-		args args
-		want *NSGroupMemberNotFound
-	}{
-		// TODO: Add test cases.
-	}
-	for _, tt := range tests {
-		t.Run(tt.name, func(t *testing.T) {
-			if got := CreateNSGroupMemberNotFound(tt.args.nsgroupID, tt.args.memberID); !reflect.DeepEqual(got, tt.want) {
-				t.Errorf("CreateNSGroupMemberNotFound() = %v, want %v", got, tt.want)
-			}
-		})
-	}
-}
-
-func TestCreateNSGroupIsFull(t *testing.T) {
-	type args struct {
-		nsgroupID string
-	}
-	tests := []struct {
-		name string
-		args args
-		want *NSGroupIsFull
-	}{
-		// TODO: Add test cases.
-	}
-	for _, tt := range tests {
-		t.Run(tt.name, func(t *testing.T) {
-			if got := CreateNSGroupIsFull(tt.args.nsgroupID); !reflect.DeepEqual(got, tt.want) {
-				t.Errorf("CreateNSGroupIsFull() = %v, want %v", got, tt.want)
-			}
-		})
-	}
-}
-
-func TestCreateSecurityGroupMaximumCapacityReached(t *testing.T) {
-	type args struct {
-		sgID string
-	}
-	tests := []struct {
-		name string
-		args args
-		want *SecurityGroupMaximumCapacityReached
-	}{
-		// TODO: Add test cases.
-	}
-	for _, tt := range tests {
-		t.Run(tt.name, func(t *testing.T) {
-			if got := CreateSecurityGroupMaximumCapacityReached(tt.args.sgID); !reflect.DeepEqual(got, tt.want) {
-				t.Errorf("CreateSecurityGroupMaximumCapacityReached() = %v, want %v", got, tt.want)
-			}
-		})
-	}
-}
-
-func TestCreateNsxSearchInvalidQuery(t *testing.T) {
-	type args struct {
-		reason string
-	}
-	tests := []struct {
-		name string
-		args args
-		want *NsxSearchInvalidQuery
-	}{
-		// TODO: Add test cases.
-	}
-	for _, tt := range tests {
-		t.Run(tt.name, func(t *testing.T) {
-			if got := CreateNsxSearchInvalidQuery(tt.args.reason); !reflect.DeepEqual(got, tt.want) {
-				t.Errorf("CreateNsxSearchInvalidQuery() = %v, want %v", got, tt.want)
-			}
-		})
-	}
-}
-
-func TestNsxSearchErrorImpl_nsxSearchError(t *testing.T) {
-	type fields struct {
-		nsxErrorImpl nsxErrorImpl
-	}
-	tests := []struct {
-		name   string
-		fields fields
-	}{
-		// TODO: Add test cases.
-	}
-	for _, tt := range tests {
-		t.Run(tt.name, func(t *testing.T) {
-			n := NsxSearchErrorImpl{
-				nsxErrorImpl: tt.fields.nsxErrorImpl,
-			}
-			n.nsxSearchError()
-		})
-	}
-}
-
-func TestCreateGeneralNsxSearchError(t *testing.T) {
-	tests := []struct {
-		name string
-		want *GeneralSearchError
-	}{
-		// TODO: Add test cases.
-	}
-	for _, tt := range tests {
-		t.Run(tt.name, func(t *testing.T) {
-			if got := CreateGeneralNsxSearchError(); !reflect.DeepEqual(got, tt.want) {
-				t.Errorf("CreateGeneralNsxSearchError() = %v, want %v", got, tt.want)
-			}
-		})
-	}
-}
-
-func TestCreateNsxIndexingInProgress(t *testing.T) {
-	tests := []struct {
-		name string
-		want *NsxIndexingInProgress
-	}{
-		// TODO: Add test cases.
-	}
-	for _, tt := range tests {
-		t.Run(tt.name, func(t *testing.T) {
-			if got := CreateNsxIndexingInProgress(); !reflect.DeepEqual(got, tt.want) {
-				t.Errorf("CreateNsxIndexingInProgress() = %v, want %v", got, tt.want)
-			}
-		})
-	}
-}
-
-func TestCreateNsxSearchTimeout(t *testing.T) {
-	tests := []struct {
-		name string
-		want *NsxSearchTimeout
-	}{
-		// TODO: Add test cases.
-	}
-	for _, tt := range tests {
-		t.Run(tt.name, func(t *testing.T) {
-			if got := CreateNsxSearchTimeout(); !reflect.DeepEqual(got, tt.want) {
-				t.Errorf("CreateNsxSearchTimeout() = %v, want %v", got, tt.want)
-			}
-		})
-	}
-}
-
-func TestCreateNsxSearchOutOfSync(t *testing.T) {
-	tests := []struct {
-		name string
-		want *NsxSearchOutOfSync
-	}{
-		// TODO: Add test cases.
-	}
-	for _, tt := range tests {
-		t.Run(tt.name, func(t *testing.T) {
-			if got := CreateNsxSearchOutOfSync(); !reflect.DeepEqual(got, tt.want) {
-				t.Errorf("CreateNsxSearchOutOfSync() = %v, want %v", got, tt.want)
-			}
-		})
-	}
-}
-
-func TestCreateNsxPendingDelete(t *testing.T) {
-	tests := []struct {
-		name string
-		want *NsxPendingDelete
-	}{
-		// TODO: Add test cases.
-	}
-	for _, tt := range tests {
-		t.Run(tt.name, func(t *testing.T) {
-			if got := CreateNsxPendingDelete(); !reflect.DeepEqual(got, tt.want) {
-				t.Errorf("CreateNsxPendingDelete() = %v, want %v", got, tt.want)
-			}
-		})
-	}
-}
-
-func TestCreateNsxSegemntWithVM(t *testing.T) {
-	tests := []struct {
-		name string
-		want *NsxSegemntWithVM
-	}{
-		// TODO: Add test cases.
-	}
-	for _, tt := range tests {
-		t.Run(tt.name, func(t *testing.T) {
-			if got := CreateNsxSegemntWithVM(); !reflect.DeepEqual(got, tt.want) {
-				t.Errorf("CreateNsxSegemntWithVM() = %v, want %v", got, tt.want)
-			}
-		})
-	}
-}
-
-func TestCreateNsxOverlapAddresses(t *testing.T) {
-	type args struct {
-		details string
-	}
-	tests := []struct {
-		name string
-		args args
-		want *NsxOverlapAddresses
-	}{
-		// TODO: Add test cases.
-	}
-	for _, tt := range tests {
-		t.Run(tt.name, func(t *testing.T) {
-			if got := CreateNsxOverlapAddresses(tt.args.details); !reflect.DeepEqual(got, tt.want) {
-				t.Errorf("CreateNsxOverlapAddresses() = %v, want %v", got, tt.want)
-			}
-		})
-	}
-}
-
-func TestCreateNsxOverlapVlan(t *testing.T) {
-	tests := []struct {
-		name string
-		want *NsxOverlapVlan
-	}{
-		// TODO: Add test cases.
-	}
-	for _, tt := range tests {
-		t.Run(tt.name, func(t *testing.T) {
-			if got := CreateNsxOverlapVlan(); !reflect.DeepEqual(got, tt.want) {
-				t.Errorf("CreateNsxOverlapVlan() = %v, want %v", got, tt.want)
-			}
-		})
-	}
-}
-
-func TestCreateAPITransactionAborted(t *testing.T) {
-	tests := []struct {
-		name string
-		want *APITransactionAborted
-	}{
-		// TODO: Add test cases.
-	}
-	for _, tt := range tests {
-		t.Run(tt.name, func(t *testing.T) {
-			if got := CreateAPITransactionAborted(); !reflect.DeepEqual(got, tt.want) {
-				t.Errorf("CreateAPITransactionAborted() = %v, want %v", got, tt.want)
-			}
-		})
-	}
-}
-
-func TestCreateCannotConnectToServer(t *testing.T) {
-	tests := []struct {
-		name string
-		want *CannotConnectToServer
-	}{
-		// TODO: Add test cases.
-	}
-	for _, tt := range tests {
-		t.Run(tt.name, func(t *testing.T) {
-			if got := CreateCannotConnectToServer(); !reflect.DeepEqual(got, tt.want) {
-				t.Errorf("CreateCannotConnectToServer() = %v, want %v", got, tt.want)
-			}
-		})
-	}
-}
-
-func TestCreateResourceInUse(t *testing.T) {
-	tests := []struct {
-		name string
-		want *ResourceInUse
-	}{
-		// TODO: Add test cases.
-	}
-	for _, tt := range tests {
-		t.Run(tt.name, func(t *testing.T) {
-			if got := CreateResourceInUse(); !reflect.DeepEqual(got, tt.want) {
-				t.Errorf("CreateResourceInUse() = %v, want %v", got, tt.want)
-			}
-		})
-	}
-}
-
-func TestCreateTimeout(t *testing.T) {
-	type args struct {
-		host string
-	}
-	tests := []struct {
-		name string
-		args args
-		want *Timeout
-	}{
-		// TODO: Add test cases.
-	}
-	for _, tt := range tests {
-		t.Run(tt.name, func(t *testing.T) {
-			if got := CreateTimeout(tt.args.host); !reflect.DeepEqual(got, tt.want) {
-				t.Errorf("CreateTimeout() = %v, want %v", got, tt.want)
-			}
-		})
-	}
-}
-
-func TestCreateConnectionError(t *testing.T) {
-	type args struct {
-		host string
-	}
-	tests := []struct {
-		name string
-		args args
-		want *ConnectionError
-	}{
-		{"test1", args{"1.1.1.1"}, &ConnectionError{nsxErrorImpl{msg: fmt.Sprintf("Connect to %s error", "1.1.1.1")}}},
-	}
-	for _, tt := range tests {
-		t.Run(tt.name, func(t *testing.T) {
-			if got := CreateConnectionError(tt.args.host); !reflect.DeepEqual(got, tt.want) {
-				t.Errorf("CreateConnectionError() = %v, want %v", got, tt.want)
-			}
-		})
-	}
-}
-
-func TestPageMaxError_Error(t *testing.T) {
-	type fields struct {
-		Desc string
-	}
-	tests := []struct {
-		name   string
-		fields fields
-		want   string
-	}{
-		{"test1", fields{"msg"}, "msg"},
-	}
-	for _, tt := range tests {
-		t.Run(tt.name, func(t *testing.T) {
-			err := PageMaxError{
-				Desc: tt.fields.Desc,
-			}
-			if got := err.Error(); got != tt.want {
-				t.Errorf("PageMaxError.Error() = %v, want %v", got, tt.want)
-			}
-		})
-=======
 func TestExcept(t *testing.T) {
 	notFound := CreateResourceNotFound("192.168.1.1", "ippool")
 	assert.Equal(t, 0, notFound.ErrorCode)
@@ -1214,6 +65,5 @@
 		}
 		values := val.Call(in)
 		assert.NotEqual(t, values[0], nil)
->>>>>>> cc4a69b6
 	}
 }